openpyxl
scikit-learn
pandas>=1.4.0
numpy>=1.21.0
scikit-learn>=1.0.0
tensorflow>=2.10.0 
joblib>=1.1.0
plotly>=5.5.0
streamlit>=1.15.0

matplotlib
seaborn
<<<<<<< HEAD
tensorflow==2.15.0  
h5py>=3.1.0
ml_dtypes 
=======
prophet
h5py>=3.1.0
>>>>>>> c85853f9
<|MERGE_RESOLUTION|>--- conflicted
+++ resolved
@@ -10,11 +10,6 @@
 
 matplotlib
 seaborn
-<<<<<<< HEAD
-tensorflow==2.15.0  
-h5py>=3.1.0
-ml_dtypes 
-=======
 prophet
 h5py>=3.1.0
->>>>>>> c85853f9
+ml_dtypes 